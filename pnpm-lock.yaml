--- conflicted
+++ resolved
@@ -2261,7 +2261,10 @@
   domutils@3.1.0:
     resolution: {integrity: sha512-H78uMmQtI2AhgDJjWeQmHwJJ2bLPD3GMmO7Zja/ZZh84wkm+4ut+IUnUdRa8uCGX88DiVx1j6FRe1XfxEgjEZA==}
 
-<<<<<<< HEAD
+  dunder-proto@1.0.1:
+    resolution: {integrity: sha512-KIN/nDJBQRcXw0MLVhZE9iQHmG68qAVIBg9CqmUYjmQIhgij9U5MFvrqkUL5FbtyyzZuOeOt0zdeRe4UY7ct+A==}
+    engines: {node: '>= 0.4'}
+
   dotenv-cli@8.0.0:
     resolution: {integrity: sha512-aLqYbK7xKOiTMIRf1lDPbI+Y+Ip/wo5k3eyp6ePysVaSqbyxjyK3dK35BTxG+rmd7djf5q2UPs4noPNH+cj0Qw==}
     hasBin: true
@@ -2362,11 +2365,6 @@
         optional: true
       sqlite3:
         optional: true
-=======
-  dunder-proto@1.0.1:
-    resolution: {integrity: sha512-KIN/nDJBQRcXw0MLVhZE9iQHmG68qAVIBg9CqmUYjmQIhgij9U5MFvrqkUL5FbtyyzZuOeOt0zdeRe4UY7ct+A==}
-    engines: {node: '>= 0.4'}
->>>>>>> 6d73502e
 
   duplexify@3.7.1:
     resolution: {integrity: sha512-07z8uv2wMyS51kKhD1KsdXJg5WQ6t93RneqRxUHnskXVtlYYkLqM0gqStQZ3pj073g687jPCHrqNfCzawLYh5g==}
@@ -6816,7 +6814,6 @@
       domelementtype: 2.3.0
       domhandler: 5.0.3
 
-<<<<<<< HEAD
   dotenv-cli@8.0.0:
     dependencies:
       cross-spawn: 7.0.6
@@ -6831,13 +6828,6 @@
   drizzle-orm@0.41.0(bun-types@1.2.6):
     optionalDependencies:
       bun-types: 1.2.6
-=======
-  dunder-proto@1.0.1:
-    dependencies:
-      call-bind-apply-helpers: 1.0.2
-      es-errors: 1.3.0
-      gopd: 1.2.0
->>>>>>> 6d73502e
 
   duplexify@3.7.1:
     dependencies:
